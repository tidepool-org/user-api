--- conflicted
+++ resolved
@@ -28,18 +28,6 @@
 
 'use strict';
 module.exports = (function() {
-<<<<<<< HEAD
-    var env = {};
-
-    // The port for the server to listen on.
-    env.port = process.env.PORT || 7053;
-    env.mongoConnectionString = process.env.MONGO_CONNECTION_STRING || 'mongodb://localhost/user';
-    env.userAdminKey = process.env.ADMIN_KEY || ''; // if the admin key isn't specified, disable admin mode.
-    env.serverSecret = process.env.SHARED_SERVER_SECRET || ''; // shared secret so machines can log in
-    env.logName = process.env.LOG_NAME || 'userapi';
-    env.saltDeploy = process.env.SALT_DEPLOY; // you MUST specify a salt -- if you don't, it could corrupt your database
-    return env;
-=======
   var env = {};
 
   // The port to attach an HTTP listener, if null, no HTTP listener will be attached
@@ -76,6 +64,12 @@
     throw new Error('Must specify an API_SECRET in your environment.');
   }
 
+  // Shared secret for servers, keep it safe!
+  env.serverSecret = process.env.API_SECRET;
+  if (env.serverSecret == null) {
+    throw new Error('Must specify a SERVER_SECRET in your environment.');
+  }
+
   // Configurable salt for password encryption
   env.saltDeploy = process.env.SALT_DEPLOY;
   if (env.saltDeploy == null) {
@@ -100,5 +94,4 @@
   }
 
   return env;
->>>>>>> 94752e9b
 })();