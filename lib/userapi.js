// userapi.js
// --------
// This is the user API module.
// 

/*
 * == BSD2 LICENSE ==
 * Copyright (c) 2014, Tidepool Project
 *
 * This program is free software; you can redistribute it and/or modify it under
 * the terms of the associated License, which is identical to the BSD 2-Clause
 * License as published by the Open Source Initiative at opensource.org.
 *
 * This program is distributed in the hope that it will be useful, but WITHOUT
 * ANY WARRANTY; without even the implied warranty of MERCHANTABILITY or FITNESS
 * FOR A PARTICULAR PURPOSE. See the License for more details.
 *
 * You should have received a copy of the License along with this program; if
 * not, you can obtain one from Tidepool Project at tidepool.org.
 * == BSD2 LICENSE ==
 */

// We use strict because we're only worried about modern browsers and we should be strict.
// JSHint actually insists on this and it's a good idea.
'use strict';
<<<<<<< HEAD

module.exports = function (envConfig, userService) {
=======

var util = require('util');

var restify = require('restify');

module.exports = function (envConfig, userService) {
  var saltDeploy = envConfig.saltDeploy;
  var secret = envConfig.apiSecret;

>>>>>>> 7b810928
  // we need a functional logging service, and we
  // tell it what file we're using (or just supply a logger)
  var log = envConfig.logger || require('./log.js').createLogger(envConfig.logName);

  // helpful utilities
<<<<<<< HEAD
  var util = require('util');
  var restify = require('restify');
=======
>>>>>>> 7b810928
  var _ = require('lodash');
  var moment = require('moment');

  // JWT-simple is an implementation of the Java Web Token standard
  var jwt = require('jwt-simple');
<<<<<<< HEAD

  ////////////// HELPER FUNCTIONS ///////////////////

  var saltDeploy = envConfig.saltDeploy;
  var secret = envConfig.apiSecret;
=======
  var metrics = null;

  ////////////// HELPER FUNCTIONS ///////////////////

  var setMetrics = function(metrix) {
    metrics = metrix;
  };

  var postThisUser = function(event, parms, token) {
    if (metrics) {
      metrics.postThisUser(event, parms, token);
    }
  };

  var postWithUser = function(userid, event, parms, token) {
    if (metrics) {
      metrics.postWithUser(userid, event, parms, token);
    }
  };

  var postServer = function(event, parms, token) {
    if (metrics) {
      metrics.postServer(event, parms, token);
    }
  };

>>>>>>> 7b810928

  var setSalt = function (salt) {
    log.info('deployment salt value was set');
    saltDeploy = salt;
  };

  // this generates a temporary hash code that is good for a specific
  // period of time
  // we need the ability to limit app usage to certain groups; it probably has to
  // do with matching metadata in an app token to metadata on a user
  var getSessionToken = function (userid, duration, isServer) {
    if (!userid) {
      return null;
    }

    // duration is in seconds
    if (duration == null) {
      // if duration wasn't specified
      duration = 60 * 60 * 1; // token lasts for 1 hour
      // unless you're a server
      if (isServer) {
        duration = 60 * 60 * 24;
      } // server tokens last a day
    }
    // NOTE: This log call is required for testing!
    log.info('Creating token with duration of %d seconds.', duration);
    // someday we'll allow configurable durations based on user id
    if (duration > 0) {
      var sessiontoken = jwt.encode({
        usr: userid,
        exp: moment().add('seconds', duration).valueOf(),
        svr: isServer ? 'yes' : 'no',
        dur: duration
      }, secret);

      return sessiontoken;
    } else {
      return null;
    }
  };

  var unpackSessionToken = function (token) {
    var unpacked = jwt.decode(token, secret);
    if (parseInt(unpacked.exp, 10) > parseInt(moment().valueOf(), 10)) {
      return unpacked;
    } else {
      log.info('Stale token[%s] for user[%s]!', token, unpacked.usr);
      return null;
    }
  };

  var verifyToken = function (req, done) {
    var sessiontoken = req.headers['x-tidepool-session-token'];
    if (sessiontoken) {
      // This makes sure the token is in the database
      userService.findToken(sessiontoken, function (err, result) {
        if (result.statuscode == 200) {
          // and this makes sure it's still valid
          var data = unpackSessionToken(sessiontoken);
          done(null, {
            statuscode: 200,
            data: data,
            token: sessiontoken
          });
        } else {
          done(null, {
            statuscode: 401,
            msg: 'Session token required'
          });
        }
      });
    } else {
      done(null, {
        statuscode: 401,
        msg: 'Session token required'
      });
    }
  };

  var upsertToken = function (/* newtoken, oldtoken, done */) {
    var newtoken = arguments[0];
    var oldtoken = null;
    var done = null;
    if (arguments.length == 3) {
      oldtoken = arguments[1];
      done = arguments[2];
    } else {
      done = arguments[1];
    }

    userService.storeToken(newtoken, function (err, stored) {
      if (oldtoken !== null) {
        userService.deleteToken(oldtoken, function (err, deleted) {
          return done();
        });
      } else {
        return done();
      }
    });
  };

  var hasall = function (object, keys) {
    var retval = true;
    _.each(keys, function (k) {
      if (!_.has(object, k)) {
        retval = false;
      }
    });
    return retval;
  };


  //////////////////// ENDPOINT IMPLEMENTATIONS ////////////////////

  // all our apis have a status function; this one lets you force a status code
  // with a parameter so we can test error handling
  var status = function (req, res, next) {
    if (req.params.status) {
      var statuscode = parseInt(req.params.status, 10);
      log.info('returning status ' + statuscode + ' by request');
      res.send(statuscode);
    } else {
      userService.status(function (err, result) {
        log.info('returning status ' + result.statuscode);
        res.send(result.statuscode, result.deps);
      });
    }
    return next();
  };

  var createUser = function (req, res, next) {
    if (!hasall(req.params, ['username', 'emails', 'password'])) {
      res.send(400, 'Missing data fields');
      return next();
    }

    userService.addUser(req.params, function (err, result) {
      if (err != null) {
        if (err.statuscode != null) {
          result = err;
        } else {
          log.warn(err, 'Unable to add user[%s] to mongo!', req.params.username);
          res.send(500);
          return next();
        }
      }
      if (result.statuscode == 201) {
        var sessiontoken = getSessionToken(result.detail.userid, req.tokenduration);
        upsertToken(sessiontoken, function (err, stored) {
          res.header('x-tidepool-session-token', sessiontoken);
          res.send(result.statuscode, result.detail);
          postThisUser('usercreated', {}, sessiontoken);
          return next();
        });
      } else {
        res.send(result.statuscode, result.msg);
      }
      return next();
    });
  };

  var updateUser = function (req, res, next) {
    var sessiontoken = req.headers['x-tidepool-session-token'];
    if (!sessiontoken) {
      res.send(401, 'Unauthorized'); // not authorized
      return next();
    }

    var data = unpackSessionToken(sessiontoken);
    var theuser = null;
    if (data.svr === 'yes') { // we have a server token, so allow any userid if specified
      theuser = req.params.userid || data.usr;
      postWithUser(theuser, 'userupdated', {server: true}, sessiontoken);
    } else {  // if it's a user token, only the current user is permitted
      theuser = data.usr;
      postThisUser('userupdated', {server: false}, sessiontoken);
    }

    if (!req.params.updates) {
      res.send(400, 'Missing updates field');
      return next();
    }

    userService.updateUser(theuser, req.params.updates, function (err, result) {
      if (err != null) {
        res.send(err.statuscode, err);
      } else {
        res.send(result.statuscode, result.detail);
      }
      return next();
    });
  };

  var getUserInfo = function (req, res, next) {
    var sessiontoken = req.headers['x-tidepool-session-token'];
    if (sessiontoken) {
      var data = unpackSessionToken(sessiontoken);
      var uid = req.params.userid || data.usr; // userid if specified, current user if not
      var searchparms = {};
      if (data.svr === 'yes') { // we have a server token, so do a general search
        searchparms.user = uid;
<<<<<<< HEAD
        // metrics.postServer('getUserInfo', {}, sessiontoken, function(){});
      } else {  // if it's a user token, only a user search is permitted
        searchparms.userid = uid;
        // metrics.postThisUser('getUserInfo', {}, sessiontoken, function(){});
=======
        postWithUser(uid, 'getuserinfo', {server: true}, sessiontoken);
      } else {  // if it's a user token, only a user search is permitted
        searchparms.userid = uid;
        postThisUser('getuserinfo', {server: false}, sessiontoken);
>>>>>>> 7b810928
      }
      userService.getUser(
        searchparms,
        function (err, result) {
          if (result.statuscode == 200) {
            // something was found, let's make sure it's unique
            if (result.detail.length != 1) {
              res.send(500, 'failed to find logged in user!');
            } else {
              res.send(result.statuscode, result.detail[0]);
            }
          } else {
            res.send(result.statuscode, result.msg);
          }
          return next();
        }
      );
    } else {
      res.send(401, 'Unauthorized'); // not authorized
    }
    return next();
  };

  var deleteUser = function (req, res, next) {
    var sessiontoken = req.headers['x-tidepool-session-token'];
    if (sessiontoken == null) {
      res.send(401, 'Unauthorized'); // not authorized
      return next();
    }

    var tokenData = unpackSessionToken(sessiontoken);
    // we can delete a specified user only if we're a server
    // we still require a password since only users should be able to delete tokenData
    var uid = null;
    if (tokenData.svr === 'yes') {
      uid = req.params.userid;
      postWithUser(uid, 'deleteuser', {server: true}, sessiontoken);
    } else {
      uid = tokenData.usr;
      postThisUser('deleteuser', {server: false}, sessiontoken);
    }
    var pw = req.params.password;
    if (pw == null || uid == null) {
      res.send(403);
      return next();
    }
    userService.deleteUser({ userid: uid, password: pw }, function (err, result) {
      if (tokenData.svr !== 'yes') {
        // if it was a user token, get rid of it
        userService.deleteToken(sessiontoken, function () {});
      }
      if (err) {
        res.send(err.statuscode, err.msg);
      } else {
        res.send(result.statuscode, result.msg);
      }
      return next();
    });
  };

  // login endpoint for humans
  var login = function (req, res, next) {
    if (req.authorization == null || req.authorization.basic == null) {
      res.send(400, 'Missing login information');
    }

    var user = req.authorization.basic.username;
    var pw = req.authorization.basic.password;

    if (!(user && pw)) {
      res.send(400, 'Missing login information');
      return next();
    }

    var userinfo = { user: user, password: pw };
    userService.getUser(userinfo, function (err, result) {
      if (result.statuscode == 200) {
        // something was found, let's make sure it's unique
        if (result.detail.length != 1) {
          log.warn('login failed because it returned more than one result for user ', user.userinfo);
          res.send(401, 'login failed');
        } else {
          // we're good, create a token
          var sessiontoken = getSessionToken(result.detail[0].userid, req.tokenduration);
          upsertToken(sessiontoken, function (err, stored) {
            res.header('x-tidepool-session-token', sessiontoken);
            res.send(result.statuscode, _.pick(result.detail[0], 'userid', 'username', 'emails'));
            postThisUser('userlogin', {}, sessiontoken);
            return next();
          });
        }
      } else if (result.statuscode == 204) {
        res.send(401, 'login failed');
      } else {
        log.warn('should never get here! in login method');
        res.send(result.statuscode, result.msg);
      }
      return next();
    });
  };

  // login endpoint for machines
  var serverLogin = function (req, res, next) {
    if (!envConfig.serverSecret) {
      log.warn('Machine login attempted but not supported in this installation.');
      res.send(400, 'Machine login not supported!');
      return next();
    }

    var server = req.headers['x-tidepool-server-name'];
    var pw = req.headers['x-tidepool-server-secret'];

    if (!(server && pw)) {
      log.warn('Machine login attempted with missing information');
      res.send(400, 'Missing login information');
      return next();
    }

    if (pw === envConfig.serverSecret) {
      // we're good, create a token
      var sessiontoken = getSessionToken(server, req.tokenduration, true);
      upsertToken(sessiontoken, function (err, stored) {
        res.header('x-tidepool-session-token', sessiontoken);
        res.send(200, 'machine login');
        postServer('serverlogin', {}, sessiontoken);
        return next();
      });
    } else {
      log.warn('Machine login attempted with bad login info. server[%s], host[%s]', server, req.connection.remoteAddress);
      res.send(401, 'Server identity not validated!');
      return next();
    }
  };

  var refreshSession = function (req, res, next) {
    verifyToken(req, function (err, result) {
      if (result.statuscode == 200) {
        var response = {
          userid: result.data.usr
        };
        // if a usr token is long-duration, it's not renewable, so just return it
        if (result.data.svr !== 'yes' && result.data.dur > 60 * 60 * 2) {
          res.header('x-tidepool-session-token', result.token);
          res.send(200, response);
          return next();
        }

        var newtoken = getSessionToken(result.data.usr, req.tokenduration, (result.data.svr === 'yes'));
        upsertToken(newtoken, result.token, function (err, stored) {
          res.header('x-tidepool-session-token', newtoken);
          res.send(200, response);
          return next();
        });
      } else {
        res.send(result.statuscode, result.msg);
      }
      return next();
    });
  };

  // this is middleware designed to check that the longterm key, if supplied,
  // is valid. If valid, req.tokenduration is set to a duration value in sec
  var validateLongterm = function (req, res, next) {
    if (req.params.longtermkey != null && req.params.longtermkey === envConfig.longtermkey) {
      req.tokenduration = 30 * 24 * 60 * 60; // 30 days
    }
    return next();
  };

  // this is middleware designed to check that the token supplied is a server token
  var requireServerToken = function (req, res, next) {
    var servertoken = req.headers['x-tidepool-session-token'];
    if (servertoken) {
      var server = unpackSessionToken(servertoken);
      if (server && (server.svr === 'yes')) {
        return next();
      } else {
        res.send(401, 'Unauthorized');
        res.end();
        return next(false);
      }
    }
  };


  // check token endpoint for machines
  var serverCheckToken = function (req, res, next) {
    var data = unpackSessionToken(req.params.token);
    if (data) {
      res.send(200, {
        userid: data.usr,
        isserver: (data.svr === 'yes')
      });
      return next();
    } else {
      res.send(404, 'Token not found');
      return next();
    }
  };

  var logout = function (req, res, next) {
    verifyToken(req, function (err, result) {
      if (result.statuscode == 200) {
        userService.deleteToken(result.token, function (err, result) {
          res.send(result.statuscode);
          return next();
        });
      } else {
        res.send(result.statuscode, result.msg);
        return next();
      }
    });
  };

  var anonymousIdHashPair = function (req, res, next) {
    var strings = [envConfig.saltDeploy];
    _.each(req.query, function (value, key, list) {
      strings.push(key);
      strings.push(value);
    });

    userService.generateUniqueHash(strings, 10, function (result) {
      userService.generateUniqueHash(strings, 24, function (result2) {
        res.send(200, {name: '', id: result, hash: result2});
        return next();
      });
    });
  };

  // GET -- return hash pair previously calculated for this user & name
  // POST -- generate a new hash pair for this user & name; error 422 if it exists
  // PUT -- generate a new hash pair for this user & name and update existing one; error 404 if it doesn't exist
  // DELETE -- remove a hash pair for this user & name
  var manageIdHashPair = function (req, res, next) {
    var strings = [envConfig.saltDeploy, req.params.key, req.params.userid];
    _.each(req.query, function (value, key, list) {
      strings.push(key);
      strings.push(value);
    });

    userService.getUser({userid: req.params.userid }, function (err, item) {
      if (item.statuscode != 200) {
        res.send(item.statuscode, 'getUser failed');
        return;
      }

      function addPair(successStatus) {
        userService.generateUniqueHash(strings, 10, function (result) {
          userService.generateUniqueHash(strings, 24, function (result2) {
            var updates = {};
            var pair = {id: result, hash: result2 };
            updates['private.' + req.params.key] = pair;

            userService.updateUser(userinfo.userid, updates, function (err, updated) {
              if (err != null) {
                res.send(500, 'Update No Good');
                return next();
              }

              res.send(successStatus, updated.detail.private[req.params.key]);
              return next();
            });
          });
        });
      }

      var userinfo = item.detail[0];
      var servertoken = req.headers['x-tidepool-session-token'];
      postWithUser(userinfo.userid, 'manageprivatepair', {verb: req.method}, servertoken);

      switch (req.method) {
        case 'GET':
          if (userinfo.private && userinfo.private[req.params.key]) {
            res.send(200, userinfo.private[req.params.key]);
          } else {
            addPair(200);
          }
          return next();
        case 'POST':
        case 'PUT':
          addPair(201);
          break;
        case 'DELETE':
          res.send(501, 'manageIdHashPair delete case');
          break;
        default:
          res.send(400, util.format('Unknown HTTP method[%s]', req.method));
          break;
      }
      return next();
    });
  };

  // We need to have sensible responses for all the standard verbs, so we've got a system that makes
  // it easy to reuse the same handlers for different verbs.

  // API
  // every individual is a user. users have a unique id which they normally don't see; they
  // identify with their username. Users may have the doctor bit set; if so, they'll see
  // any doctor-specific features, and they can be searched for when a patient is setting
  // up an account.
  // Users may also have the patient bit set; if they do, there is an event stream set up for them.
  var v01api = [
    { path: '/status', verb: 'get', func: status},
    { path: '/user', verb: 'post', func: createUser},
    { path: '/user', verb: 'get', func: getUserInfo},
    { path: '/user', verb: 'del', func: deleteUser},
    { path: '/user', verb: 'put', func: updateUser},
    { path: '/user/:userid', verb: 'get', func: getUserInfo },
    { path: '/user/:userid', verb: 'del', func: deleteUser },
    { path: '/user/:userid', verb: 'put', func: updateUser },
    { path: '/login', verb: 'post', func: [ restify.authorizationParser(), login ] },
    { path: '/login', verb: 'get', func: refreshSession },
    { path: '/login/:longtermkey', verb: 'post', func: [ restify.authorizationParser(), validateLongterm, login ] },
    { path: '/serverlogin', verb: 'post', func: serverLogin },
    { path: '/token/:token', verb: 'get',
      func: [requireServerToken, serverCheckToken] },
    { path: '/logout', verb: 'post', func: logout },
    { path: '/private', verb: 'get', func: anonymousIdHashPair },
    { path: '/private/:userid/:key/', verbs: ['get', 'post', 'del', 'put'],
      func: [requireServerToken, manageIdHashPair] }
  ];

  // helper function to set up one endpoint for one verb
  var doVerb = function (server, verb, path, version, func) {
    server[verb]({
      path: path,
      version: version
    }, func);
  };

  // installs all the items defined in a version of the API
  var installAPI = function (server, api, version) {

    _.each(api, function (elt, idx, list) {
      if (elt.verbs) {
        _.each(elt.verbs, function (verb) {
          doVerb(server, verb, elt.path, version, elt.func);
        });
      } else if (elt.verb) {
        doVerb(server, elt.verb, elt.path, version, elt.func);
      }
    });

  };

  return {
    attachToServer: function (restifyServer) {
      installAPI(restifyServer, v01api, '0.1.2');
    },
    setMetrics: setMetrics,
    secret: secret, // this is set by the client
    salt: setSalt // this is set by the client
  };
};<|MERGE_RESOLUTION|>--- conflicted
+++ resolved
@@ -23,42 +23,25 @@
 // We use strict because we're only worried about modern browsers and we should be strict.
 // JSHint actually insists on this and it's a good idea.
 'use strict';
-<<<<<<< HEAD
 
 module.exports = function (envConfig, userService) {
-=======
-
-var util = require('util');
-
-var restify = require('restify');
-
-module.exports = function (envConfig, userService) {
-  var saltDeploy = envConfig.saltDeploy;
-  var secret = envConfig.apiSecret;
-
->>>>>>> 7b810928
   // we need a functional logging service, and we
   // tell it what file we're using (or just supply a logger)
   var log = envConfig.logger || require('./log.js').createLogger(envConfig.logName);
 
   // helpful utilities
-<<<<<<< HEAD
   var util = require('util');
   var restify = require('restify');
-=======
->>>>>>> 7b810928
   var _ = require('lodash');
   var moment = require('moment');
 
   // JWT-simple is an implementation of the Java Web Token standard
   var jwt = require('jwt-simple');
-<<<<<<< HEAD
 
   ////////////// HELPER FUNCTIONS ///////////////////
 
   var saltDeploy = envConfig.saltDeploy;
   var secret = envConfig.apiSecret;
-=======
   var metrics = null;
 
   ////////////// HELPER FUNCTIONS ///////////////////
@@ -84,8 +67,6 @@
       metrics.postServer(event, parms, token);
     }
   };
-
->>>>>>> 7b810928
 
   var setSalt = function (salt) {
     log.info('deployment salt value was set');
@@ -287,17 +268,10 @@
       var searchparms = {};
       if (data.svr === 'yes') { // we have a server token, so do a general search
         searchparms.user = uid;
-<<<<<<< HEAD
-        // metrics.postServer('getUserInfo', {}, sessiontoken, function(){});
-      } else {  // if it's a user token, only a user search is permitted
-        searchparms.userid = uid;
-        // metrics.postThisUser('getUserInfo', {}, sessiontoken, function(){});
-=======
         postWithUser(uid, 'getuserinfo', {server: true}, sessiontoken);
       } else {  // if it's a user token, only a user search is permitted
         searchparms.userid = uid;
         postThisUser('getuserinfo', {server: false}, sessiontoken);
->>>>>>> 7b810928
       }
       userService.getUser(
         searchparms,
