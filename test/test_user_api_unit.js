// == BSD2 LICENSE ==
// Copyright (c) 2014, Tidepool Project
// 
// This program is free software; you can redistribute it and/or modify it under
// the terms of the associated License, which is identical to the BSD 2-Clause
// License as published by the Open Source Initiative at opensource.org.
// 
// This program is distributed in the hope that it will be useful, but WITHOUT
// ANY WARRANTY; without even the implied warranty of MERCHANTABILITY or FITNESS
// FOR A PARTICULAR PURPOSE. See the License for more details.
// 
// You should have received a copy of the License along with this program; if
// not, you can obtain one from Tidepool Project at tidepool.org.
// == BSD2 LICENSE ==

'use strict';

var _ = require('lodash');
var expect = require('chai').expect;

// in the test module, because require returns the same result for the same request,
// we can override bits of the environment for the userapi
<<<<<<< HEAD
var env = require('../env');
env.userAdminKey = 'specialkey';
env.serverSecret = 'sharedMachineSecret';
env.logger = { error: console.log, warn: console.log, info: console.log };
env.saltDeploy = '1234';

var userapi = require('../lib/userapi.js');

describe('userapi basics', function() {
=======
var env = {
  mongoConnectionString: 'mongodb://localhost/test_user_api',
  // the special config value we pass for testing will enable us to wipe the database
  _wipeTheEntireDatabase: true,
  adminKey: 'specialkey',
  saltDeploy: 'randomsaltvalue',
  secret: 'a secret of some sort',
  logger: { error: console.log, warn: console.log, info: console.log },
};

var dbmongo = require('../lib/db_mongo.js')(env);
var userapi = require('../lib/userapi.js')(env, dbmongo);

var restify = require('restify');
var server = restify.createServer({ name: "testUserApi" });
server.use(restify.queryParser());
server.use(restify.bodyParser());
userapi.attachToServer(server);
server.listen(10000);

var supertest = require('supertest')(server);

describe('userapi', function(){

  describe('basics', function() {
>>>>>>> 94752e9b
    it('should have user test', function() {
      var isTrue = true;
      expect(isTrue).to.exist;
    });
    it('should have an app', function() {
      expect(userapi).to.exist;
    });
    it('should have server object', function() {
      expect(userapi).to.respondTo('attachToServer');
    });
  });

  describe('GET /status', function() {

    it('should respond with 200', function(done) {
      supertest
        .get('/status')
        .expect(200)
        .end(function(err, obj) {
               if (err) return done(err);
               expect(err).to.not.exist;
               // console.log(obj);
               expect(obj.res.body.down).to.eql([]);
               expect(obj.res.body.up).to.eql(['mongo']);
               done();
             });
    });

    it('should respond with 403 if you set status to 403', function(done) {
      supertest
        .get('/status?status=403')
        .expect(403)
        .end(function(err, obj) {
               if (err) return done(err);
               done();
             });
    });

    it('should ignore extra query parameters', function(done) {
      supertest
        .get('/status?bogus=whatever')
        .expect(200)
        .end(function(err, obj) {
               if (err) return done(err);
               done();
             });
    });

  });

  describe('GET /nonexistent', function() {

    it('should respond with 404', function(done) {
      supertest
        .get('/nonexistent')
        .expect(404)
        .end(function(err, obj) {
               if (err) return done(err);
               done();
             });
    });

  });

  describe('POST /status', function() {

    it('should respond with 405', function(done) {
      supertest
        .post('/status')
        .expect(405)
        .end(function(err, obj) {
               if (err) return done(err);
               done();
             });
    });

  });

  describe('POST /user with a garbage payload', function() {

    it('should respond with 400', function(done) {
      supertest
        .post('/user')
        .send('junk')
        .expect(400)
        .end(function(err, obj) {
               if (err) return done(err);
               done();
             });
    });

  });

  describe('POST /login with an invalid userid/pw', function() {

    it('should respond with 401', function(done) {
      supertest
        .post('/login')
        .set('X-Tidepool-UserID', 'badid')
        .set('X-Tidepool-Password', 'abcdef1234567890')
        .expect(401)
        .end(function(err, res) {
               if (err) return done(err);
               expect(res.body).to.equal('login failed');
               done();
             });
    });

  });

  describe('Create and manage a user', function() {
    var user = {
      username: 'realname',
      emails: ['foo@bar.com'],
      password: 'R6LvLQ$=aTBgfj&4jqAq'
    };

    var sessionToken = null;
    var oldToken = null;

    describe('POST /user with a complete payload to create a new user and log in', function() {

      it('should respond with 201', function(done) {
        supertest
          .post('/user')
          .send(user)
          .expect(201)
          .end(function(err, obj) {
                 if (err) return done(err);
                 expect(obj.res.body.username).to.equal(user.username);
                 expect(obj.res.body.emails[0]).to.equal(user.emails[0]);
                 expect(obj.res.body.userid).to.exist;
                 expect(obj.res.body.userid).to.match(/[a-f0-9]{10}/);
                 user.userid = obj.res.body.userid;
                 expect(obj.res.headers['x-tidepool-session-token']).to.match(/[a-zA-Z0-9.]+/);
                 sessionToken = obj.res.headers['x-tidepool-session-token'];
                 done();
               });
      });
    });

    describe('POST /logout with valid session token #1', function() {

      it('should respond with 200 and log out', function(done) {
        supertest
          .post('/logout')
          .set('X-Tidepool-Session-Token', sessionToken)
          .expect(200)
          .end(function(err, res) {
                 if (err) return done(err);
                 done();
               });
      });

    });


    describe('POST /login for that user with a slightly bad password', function() {
      it('should respond with 401', function(done) {
        supertest
          .post('/login')
          .set('X-Tidepool-UserID', user.username)
          .set('X-Tidepool-Password', user.password + 'x')
          .expect(401)
          .end(function(err, obj) {
                 if (err) return done(err);
                 // console.log('a');
                 // console.log('BODY: ', obj.res.body);
                 // expect(obj.headers['x-tidepool-session-token']).to.not.exist;
                 // expect(obj.res.body).to.equal('login failed');
                 done();
               });
      });
    });

    describe('POST /login with good PW to log in to that user', function() {

      it('should respond with 200 and a session token', function(done) {
        supertest
          .post('/login')
          .set('X-Tidepool-UserID', user.username)
          .set('X-Tidepool-Password', user.password)
          .expect(200)
          .end(function(err, obj) {
                 if (err) return done(err);
                 expect(obj.res.headers['x-tidepool-session-token']).to.match(/[a-zA-Z0-9.]+/);
                 sessionToken = obj.res.headers['x-tidepool-session-token'];
                 done();
               });
      });
    });

    describe('GET /user while logged in', function() {

<<<<<<< HEAD
        it('should respond with 200 and user info', function(done) {
            supertest(userapi.server)
            .get('/user')
            .set('X-Tidepool-Session-Token', sessionToken)
            .expect(200)
            .end(function(err, obj) {
                if (err) return done(err);
                // console.log(obj.res.body);
                expect(obj.res.body.username).to.exist;
                expect(obj.res.body.username).to.equal(user.username);
                expect(obj.res.body.emails).to.exist;
                expect(obj.res.body.emails[0]).to.equal(user.emails[0]);
                expect(obj.res.body.userid).to.exist;
                expect(obj.res.body.userid).to.equal(user.userid);
                done();
            });
        });
=======
      it('should respond with 200 and user info', function(done) {
        supertest
          .get('/user')
          .set('X-Tidepool-Session-Token', sessionToken)
          .expect(200)
          .end(function(err, obj) {
                 if (err) return done(err);
                 console.log(obj.res.body);
                 expect(obj.res.body.username).to.exist;
                 expect(obj.res.body.username).to.equal(user.username);
                 expect(obj.res.body.emails).to.exist;
                 expect(obj.res.body.emails[0]).to.equal(user.emails[0]);
                 expect(obj.res.body.userid).to.exist;
                 expect(obj.res.body.userid).to.equal(user.userid);
                 done();
               });
      });
>>>>>>> 94752e9b
    });

    describe('GET /login for logged in user', function() {

<<<<<<< HEAD
        it('should return 200 with a new token and the user ID', function(done) {
            supertest(userapi.server)
            .get('/login')
            .set('X-Tidepool-Session-Token', sessionToken)
            .expect(200)
            .end(function(err, obj) {
                if (err) return done(err);
                // console.log(obj.res.status);
                // console.log(obj.res.body);
                expect(obj.res.body.userid).to.equal(user.userid);
                expect(obj.res.headers['x-tidepool-session-token']).to.exist;
                expect(obj.res.headers['x-tidepool-session-token']).to.not.equal(sessionToken);
                oldToken = sessionToken;
                sessionToken = obj.res.headers['x-tidepool-session-token'];
                done();
            });
         });
=======
      it('should return 200 with a new token and the user ID', function(done) {
        supertest
          .get('/login')
          .set('X-Tidepool-Session-Token', sessionToken)
          .expect(200)
          .end(function(err, obj) {
                 if (err) return done(err);
                 console.log(obj.res.status);
                 console.log(obj.res.body);
                 expect(obj.res.body.userid).to.equal(user.userid);
                 expect(obj.res.headers['x-tidepool-session-token']).to.exist;
                 expect(obj.res.headers['x-tidepool-session-token']).to.not.equal(sessionToken);
                 oldToken = sessionToken;
                 sessionToken = obj.res.headers['x-tidepool-session-token'];
                 done();
               });
      });
>>>>>>> 94752e9b

    });

    describe('GET /login with old token', function() {

      it('should return 401', function(done) {
        supertest
          .get('/login')
          .set('X-Tidepool-Session-Token', oldToken)
          .expect(401)
          .end(function(err, obj) {
                 if (err) return done(err);
                 done();
               });
      });
    });


    describe('POST /logout without a sessionToken', function() {

      it('should respond with 401', function(done) {
        supertest
          .post('/logout')
          .expect(401)
          .end(function(err, res) {
                 if (err) return done(err);
                 done();
               });
      });

    });

    describe('POST /logout with valid session token #2', function() {

      it('should respond with 200', function(done) {
        supertest
          .post('/logout')
          .set('X-Tidepool-Session-Token', sessionToken)
          .expect(200)
          .end(function(err, res) {
                 if (err) return done(err);
                 done();
               });
      });

    });

    describe('GET /user with a valid id but not logged in', function() {

      it('should respond with 401', function(done) {
        supertest
          .get('/user/' + user.userid)
          .expect(401)
          .end(function(err, res) {
                 if (err) return done(err);
                 done();
               });
      });

    });

    describe('GET /user without token', function() {

      it('should respond with 401 and no user info', function(done) {
        supertest
          .get('/user')
          .expect(401)
          .end(function(err, obj) {
                 if (err) return done(err);
                 expect(obj.res.body).to.not.exist;
                 done();
               });
      });
    });


  });


<<<<<<< HEAD
describe('Create and manage a user as a machine', function() {
    var user = {
        username: 'anotheruser',
        emails: ['buzz@bazz.com'],
        password: 'R6asd$=aTBgfj&7jqZ7'
    };

    var sessionToken = null;
    var oldToken = null;

    describe('POST /user with a complete payload to create a new user and log in', function() {

        it('should respond with 201', function(done) {
            supertest(userapi.server)
            .post('/user')
            .send(user)
            .expect(201)
            .end(function(err, obj) {
                if (err) return done(err);
                expect(obj.res.body.username).to.equal(user.username);
                expect(obj.res.body.emails[0]).to.equal(user.emails[0]);
                expect(obj.res.body.userid).to.exist;
                expect(obj.res.body.userid).to.match(/[a-f0-9]{10}/);
                user.userid = obj.res.body.userid;
                expect(obj.res.headers['x-tidepool-session-token']).to.match(/[a-zA-Z0-9.]+/);
                sessionToken = obj.res.headers['x-tidepool-session-token'];
                done();
            });
        });
    });

    describe('POST /logout with valid session token #1', function() {

        it('should respond with 200 and log out', function(done) {
            supertest(userapi.server)
            .post('/logout')
            .set('X-Tidepool-Session-Token', sessionToken)
            .expect(200)
            .end(function(err, res) {
                if (err) return done(err);
                done();
            });
        });

    });

    describe('POST /serverlogin with good secret', function() {

        it('should respond with 200 and a session token', function(done) {
            supertest(userapi.server)
            .post('/serverlogin')
            .set('X-Tidepool-Server-Name', 'Test Server')
            .set('X-Tidepool-Server-Secret', env.serverSecret)
            .expect(200)
            .end(function(err, obj) {
                if (err) return done(err);
                expect(obj.res.headers['x-tidepool-session-token']).to.match(/[a-zA-Z0-9.]+/);
                sessionToken = obj.res.headers['x-tidepool-session-token'];
                done();
            });
        });
    });

    describe('GET /user/:id while logged in', function() {

        it('should respond with 200 and user info', function(done) {
            supertest(userapi.server)
            .get('/user/' + user.userid)
            .set('X-Tidepool-Session-Token', sessionToken)
            .expect(200)
            .end(function(err, obj) {
                if (err) return done(err);
                // console.log(obj.res.body);
                expect(obj.res.body.username).to.exist;
                expect(obj.res.body.username).to.equal(user.username);
                expect(obj.res.body.emails).to.exist;
                expect(obj.res.body.emails[0]).to.equal(user.emails[0]);
                expect(obj.res.body.userid).to.exist;
                expect(obj.res.body.userid).to.equal(user.userid);
                done();
            });
        });
    });

    describe('GET /login to refresh machine user', function() {

        it('should return 200 with a new token and the user ID', function(done) {
            supertest(userapi.server)
            .get('/login')
            .set('X-Tidepool-Session-Token', sessionToken)
            .expect(200)
            .end(function(err, obj) {
                if (err) return done(err);
                // console.log(obj.res.status);
                // console.log(obj.res.body);
                expect(obj.res.body.userid).to.equal('Test Server');
                expect(obj.res.headers['x-tidepool-session-token']).to.exist;
                expect(obj.res.headers['x-tidepool-session-token']).to.not.equal(sessionToken);
                oldToken = sessionToken;
                sessionToken = obj.res.headers['x-tidepool-session-token'];
                done();
            });
         });

    });

    describe('GET /login with old token', function() {

        it('should return 401', function(done) {
            supertest(userapi.server)
            .get('/login')
            .set('X-Tidepool-Session-Token', oldToken)
            .expect(401)
            .end(function(err, obj) {
                if (err) return done(err);
                done();
            });
         });
    });


    describe('POST /logout with valid session token #2', function() {

        it('should respond with 200', function(done) {
            supertest(userapi.server)
            .post('/logout')
            .set('X-Tidepool-Session-Token', sessionToken)
            .expect(200)
            .end(function(err, res) {
                if (err) return done(err);
                done();
            });
        });

    });

});


describe('GET /login', function() {
=======
  describe('GET /login', function() {
>>>>>>> 94752e9b

    it('should respond with 404', function() {
      supertest
        .get('/login')
        .expect(404);
    });

  });

  describe('POST /user without any data', function() {

    it('should respond with 400', function() {
      supertest
        .post('/status')
        .expect(400);
    });

  });

  describe('GET /login', function() {

    it('should respond with 404', function() {
      supertest
        .get('/login')
        .expect(404);
    });

  });
});
<|MERGE_RESOLUTION|>--- conflicted
+++ resolved
@@ -20,17 +20,6 @@
 
 // in the test module, because require returns the same result for the same request,
 // we can override bits of the environment for the userapi
-<<<<<<< HEAD
-var env = require('../env');
-env.userAdminKey = 'specialkey';
-env.serverSecret = 'sharedMachineSecret';
-env.logger = { error: console.log, warn: console.log, info: console.log };
-env.saltDeploy = '1234';
-
-var userapi = require('../lib/userapi.js');
-
-describe('userapi basics', function() {
-=======
 var env = {
   mongoConnectionString: 'mongodb://localhost/test_user_api',
   // the special config value we pass for testing will enable us to wipe the database
@@ -38,6 +27,7 @@
   adminKey: 'specialkey',
   saltDeploy: 'randomsaltvalue',
   secret: 'a secret of some sort',
+  serverSecret: 'sharedMachineSecret',
   logger: { error: console.log, warn: console.log, info: console.log },
 };
 
@@ -56,7 +46,6 @@
 describe('userapi', function(){
 
   describe('basics', function() {
->>>>>>> 94752e9b
     it('should have user test', function() {
       var isTrue = true;
       expect(isTrue).to.exist;
@@ -251,10 +240,191 @@
 
     describe('GET /user while logged in', function() {
 
-<<<<<<< HEAD
+      it('should respond with 200 and user info', function(done) {
+        supertest
+          .get('/user')
+          .set('X-Tidepool-Session-Token', sessionToken)
+          .expect(200)
+          .end(function(err, obj) {
+                 if (err) return done(err);
+                 // console.log(obj.res.body);
+                 expect(obj.res.body.username).to.exist;
+                 expect(obj.res.body.username).to.equal(user.username);
+                 expect(obj.res.body.emails).to.exist;
+                 expect(obj.res.body.emails[0]).to.equal(user.emails[0]);
+                 expect(obj.res.body.userid).to.exist;
+                 expect(obj.res.body.userid).to.equal(user.userid);
+                 done();
+               });
+      });
+    });
+
+    describe('GET /login for logged in user', function() {
+
+      it('should return 200 with a new token and the user ID', function(done) {
+        supertest
+          .get('/login')
+          .set('X-Tidepool-Session-Token', sessionToken)
+          .expect(200)
+          .end(function(err, obj) {
+                 if (err) return done(err);
+                 // console.log(obj.res.status);
+                 // console.log(obj.res.body);
+                 expect(obj.res.body.userid).to.equal(user.userid);
+                 expect(obj.res.headers['x-tidepool-session-token']).to.exist;
+                 expect(obj.res.headers['x-tidepool-session-token']).to.not.equal(sessionToken);
+                 oldToken = sessionToken;
+                 sessionToken = obj.res.headers['x-tidepool-session-token'];
+                 done();
+               });
+      });
+
+    });
+
+    describe('GET /login with old token', function() {
+
+      it('should return 401', function(done) {
+        supertest
+          .get('/login')
+          .set('X-Tidepool-Session-Token', oldToken)
+          .expect(401)
+          .end(function(err, obj) {
+                 if (err) return done(err);
+                 done();
+               });
+      });
+    });
+
+
+    describe('POST /logout without a sessionToken', function() {
+
+      it('should respond with 401', function(done) {
+        supertest
+          .post('/logout')
+          .expect(401)
+          .end(function(err, res) {
+                 if (err) return done(err);
+                 done();
+               });
+      });
+
+    });
+
+    describe('POST /logout with valid session token #2', function() {
+
+      it('should respond with 200', function(done) {
+        supertest
+          .post('/logout')
+          .set('X-Tidepool-Session-Token', sessionToken)
+          .expect(200)
+          .end(function(err, res) {
+                 if (err) return done(err);
+                 done();
+               });
+      });
+
+    });
+
+    describe('GET /user with a valid id but not logged in', function() {
+
+      it('should respond with 401', function(done) {
+        supertest
+          .get('/user/' + user.userid)
+          .expect(401)
+          .end(function(err, res) {
+                 if (err) return done(err);
+                 done();
+               });
+      });
+
+    });
+
+    describe('GET /user without token', function() {
+
+      it('should respond with 401 and no user info', function(done) {
+        supertest
+          .get('/user')
+          .expect(401)
+          .end(function(err, obj) {
+                 if (err) return done(err);
+                 expect(obj.res.body).to.not.exist;
+                 done();
+               });
+      });
+    });
+
+
+  });
+
+
+describe('Create and manage a user as a machine', function() {
+    var user = {
+        username: 'anotheruser',
+        emails: ['buzz@bazz.com'],
+        password: 'R6asd$=aTBgfj&7jqZ7'
+    };
+
+    var sessionToken = null;
+    var oldToken = null;
+
+    describe('POST /user with a complete payload to create a new user and log in', function() {
+
+        it('should respond with 201', function(done) {
+            supertest
+            .post('/user')
+            .send(user)
+            .expect(201)
+            .end(function(err, obj) {
+                if (err) return done(err);
+                expect(obj.res.body.username).to.equal(user.username);
+                expect(obj.res.body.emails[0]).to.equal(user.emails[0]);
+                expect(obj.res.body.userid).to.exist;
+                expect(obj.res.body.userid).to.match(/[a-f0-9]{10}/);
+                user.userid = obj.res.body.userid;
+                expect(obj.res.headers['x-tidepool-session-token']).to.match(/[a-zA-Z0-9.]+/);
+                sessionToken = obj.res.headers['x-tidepool-session-token'];
+                done();
+            });
+        });
+    });
+
+    describe('POST /logout with valid session token #1', function() {
+
+        it('should respond with 200 and log out', function(done) {
+            supertest
+            .post('/logout')
+            .set('X-Tidepool-Session-Token', sessionToken)
+            .expect(200)
+            .end(function(err, res) {
+                if (err) return done(err);
+                done();
+            });
+        });
+
+    });
+
+    describe('POST /serverlogin with good secret', function() {
+
+        it('should respond with 200 and a session token', function(done) {
+            supertest
+            .post('/serverlogin')
+            .set('X-Tidepool-Server-Name', 'Test Server')
+            .set('X-Tidepool-Server-Secret', env.serverSecret)
+            .expect(200)
+            .end(function(err, obj) {
+                if (err) return done(err);
+                expect(obj.res.headers['x-tidepool-session-token']).to.match(/[a-zA-Z0-9.]+/);
+                sessionToken = obj.res.headers['x-tidepool-session-token'];
+                done();
+            });
+        });
+    });
+
+    describe('GET /user/:id while logged in', function() {
+
         it('should respond with 200 and user info', function(done) {
-            supertest(userapi.server)
-            .get('/user')
+            supertest
+            .get('/user/' + user.userid)
             .set('X-Tidepool-Session-Token', sessionToken)
             .expect(200)
             .end(function(err, obj) {
@@ -269,234 +439,12 @@
                 done();
             });
         });
-=======
-      it('should respond with 200 and user info', function(done) {
-        supertest
-          .get('/user')
-          .set('X-Tidepool-Session-Token', sessionToken)
-          .expect(200)
-          .end(function(err, obj) {
-                 if (err) return done(err);
-                 console.log(obj.res.body);
-                 expect(obj.res.body.username).to.exist;
-                 expect(obj.res.body.username).to.equal(user.username);
-                 expect(obj.res.body.emails).to.exist;
-                 expect(obj.res.body.emails[0]).to.equal(user.emails[0]);
-                 expect(obj.res.body.userid).to.exist;
-                 expect(obj.res.body.userid).to.equal(user.userid);
-                 done();
-               });
-      });
->>>>>>> 94752e9b
-    });
-
-    describe('GET /login for logged in user', function() {
-
-<<<<<<< HEAD
+    });
+
+    describe('GET /login to refresh machine user', function() {
+
         it('should return 200 with a new token and the user ID', function(done) {
-            supertest(userapi.server)
-            .get('/login')
-            .set('X-Tidepool-Session-Token', sessionToken)
-            .expect(200)
-            .end(function(err, obj) {
-                if (err) return done(err);
-                // console.log(obj.res.status);
-                // console.log(obj.res.body);
-                expect(obj.res.body.userid).to.equal(user.userid);
-                expect(obj.res.headers['x-tidepool-session-token']).to.exist;
-                expect(obj.res.headers['x-tidepool-session-token']).to.not.equal(sessionToken);
-                oldToken = sessionToken;
-                sessionToken = obj.res.headers['x-tidepool-session-token'];
-                done();
-            });
-         });
-=======
-      it('should return 200 with a new token and the user ID', function(done) {
-        supertest
-          .get('/login')
-          .set('X-Tidepool-Session-Token', sessionToken)
-          .expect(200)
-          .end(function(err, obj) {
-                 if (err) return done(err);
-                 console.log(obj.res.status);
-                 console.log(obj.res.body);
-                 expect(obj.res.body.userid).to.equal(user.userid);
-                 expect(obj.res.headers['x-tidepool-session-token']).to.exist;
-                 expect(obj.res.headers['x-tidepool-session-token']).to.not.equal(sessionToken);
-                 oldToken = sessionToken;
-                 sessionToken = obj.res.headers['x-tidepool-session-token'];
-                 done();
-               });
-      });
->>>>>>> 94752e9b
-
-    });
-
-    describe('GET /login with old token', function() {
-
-      it('should return 401', function(done) {
-        supertest
-          .get('/login')
-          .set('X-Tidepool-Session-Token', oldToken)
-          .expect(401)
-          .end(function(err, obj) {
-                 if (err) return done(err);
-                 done();
-               });
-      });
-    });
-
-
-    describe('POST /logout without a sessionToken', function() {
-
-      it('should respond with 401', function(done) {
-        supertest
-          .post('/logout')
-          .expect(401)
-          .end(function(err, res) {
-                 if (err) return done(err);
-                 done();
-               });
-      });
-
-    });
-
-    describe('POST /logout with valid session token #2', function() {
-
-      it('should respond with 200', function(done) {
-        supertest
-          .post('/logout')
-          .set('X-Tidepool-Session-Token', sessionToken)
-          .expect(200)
-          .end(function(err, res) {
-                 if (err) return done(err);
-                 done();
-               });
-      });
-
-    });
-
-    describe('GET /user with a valid id but not logged in', function() {
-
-      it('should respond with 401', function(done) {
-        supertest
-          .get('/user/' + user.userid)
-          .expect(401)
-          .end(function(err, res) {
-                 if (err) return done(err);
-                 done();
-               });
-      });
-
-    });
-
-    describe('GET /user without token', function() {
-
-      it('should respond with 401 and no user info', function(done) {
-        supertest
-          .get('/user')
-          .expect(401)
-          .end(function(err, obj) {
-                 if (err) return done(err);
-                 expect(obj.res.body).to.not.exist;
-                 done();
-               });
-      });
-    });
-
-
-  });
-
-
-<<<<<<< HEAD
-describe('Create and manage a user as a machine', function() {
-    var user = {
-        username: 'anotheruser',
-        emails: ['buzz@bazz.com'],
-        password: 'R6asd$=aTBgfj&7jqZ7'
-    };
-
-    var sessionToken = null;
-    var oldToken = null;
-
-    describe('POST /user with a complete payload to create a new user and log in', function() {
-
-        it('should respond with 201', function(done) {
-            supertest(userapi.server)
-            .post('/user')
-            .send(user)
-            .expect(201)
-            .end(function(err, obj) {
-                if (err) return done(err);
-                expect(obj.res.body.username).to.equal(user.username);
-                expect(obj.res.body.emails[0]).to.equal(user.emails[0]);
-                expect(obj.res.body.userid).to.exist;
-                expect(obj.res.body.userid).to.match(/[a-f0-9]{10}/);
-                user.userid = obj.res.body.userid;
-                expect(obj.res.headers['x-tidepool-session-token']).to.match(/[a-zA-Z0-9.]+/);
-                sessionToken = obj.res.headers['x-tidepool-session-token'];
-                done();
-            });
-        });
-    });
-
-    describe('POST /logout with valid session token #1', function() {
-
-        it('should respond with 200 and log out', function(done) {
-            supertest(userapi.server)
-            .post('/logout')
-            .set('X-Tidepool-Session-Token', sessionToken)
-            .expect(200)
-            .end(function(err, res) {
-                if (err) return done(err);
-                done();
-            });
-        });
-
-    });
-
-    describe('POST /serverlogin with good secret', function() {
-
-        it('should respond with 200 and a session token', function(done) {
-            supertest(userapi.server)
-            .post('/serverlogin')
-            .set('X-Tidepool-Server-Name', 'Test Server')
-            .set('X-Tidepool-Server-Secret', env.serverSecret)
-            .expect(200)
-            .end(function(err, obj) {
-                if (err) return done(err);
-                expect(obj.res.headers['x-tidepool-session-token']).to.match(/[a-zA-Z0-9.]+/);
-                sessionToken = obj.res.headers['x-tidepool-session-token'];
-                done();
-            });
-        });
-    });
-
-    describe('GET /user/:id while logged in', function() {
-
-        it('should respond with 200 and user info', function(done) {
-            supertest(userapi.server)
-            .get('/user/' + user.userid)
-            .set('X-Tidepool-Session-Token', sessionToken)
-            .expect(200)
-            .end(function(err, obj) {
-                if (err) return done(err);
-                // console.log(obj.res.body);
-                expect(obj.res.body.username).to.exist;
-                expect(obj.res.body.username).to.equal(user.username);
-                expect(obj.res.body.emails).to.exist;
-                expect(obj.res.body.emails[0]).to.equal(user.emails[0]);
-                expect(obj.res.body.userid).to.exist;
-                expect(obj.res.body.userid).to.equal(user.userid);
-                done();
-            });
-        });
-    });
-
-    describe('GET /login to refresh machine user', function() {
-
-        it('should return 200 with a new token and the user ID', function(done) {
-            supertest(userapi.server)
+            supertest
             .get('/login')
             .set('X-Tidepool-Session-Token', sessionToken)
             .expect(200)
@@ -518,7 +466,7 @@
     describe('GET /login with old token', function() {
 
         it('should return 401', function(done) {
-            supertest(userapi.server)
+            supertest
             .get('/login')
             .set('X-Tidepool-Session-Token', oldToken)
             .expect(401)
@@ -533,7 +481,7 @@
     describe('POST /logout with valid session token #2', function() {
 
         it('should respond with 200', function(done) {
-            supertest(userapi.server)
+            supertest
             .post('/logout')
             .set('X-Tidepool-Session-Token', sessionToken)
             .expect(200)
@@ -548,10 +496,7 @@
 });
 
 
-describe('GET /login', function() {
-=======
   describe('GET /login', function() {
->>>>>>> 94752e9b
 
     it('should respond with 404', function() {
       supertest
