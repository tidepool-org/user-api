// == BSD2 LICENSE ==
// Copyright (c) 2014, Tidepool Project
// 
// This program is free software; you can redistribute it and/or modify it under
// the terms of the associated License, which is identical to the BSD 2-Clause
// License as published by the Open Source Initiative at opensource.org.
// 
// This program is distributed in the hope that it will be useful, but WITHOUT
// ANY WARRANTY; without even the implied warranty of MERCHANTABILITY or FITNESS
// FOR A PARTICULAR PURPOSE. See the License for more details.
// 
// You should have received a copy of the License along with this program; if
// not, you can obtain one from Tidepool Project at tidepool.org.
// == BSD2 LICENSE ==

'use strict';

var expect = require('chai').expect;
// expect violates this jshint thing a lot, so we just suppress it
/* jshint expr: true */

var lastlog = '';
var savelog = function () {
  lastlog = arguments;
};

// in the test module, because require returns the same result for the same request,
// we can override bits of the environment for the userapi
var env = {
  mongoConnectionString: 'mongodb://localhost/test_user_api',
  // the special config value we pass for testing will enable us to wipe the database
  _wipeTheEntireDatabase: true,
  adminKey: 'specialkey',
  saltDeploy: 'randomsaltvalue',
  apiSecret: 'a secret of some sort',
  serverSecret: 'sharedMachineSecret',
  longtermkey: 'thelongtermkey',
  logger: {
    error: savelog,
    warn: savelog,
    info: savelog
  },
  deleteWindow: 14
};

var dbmongo = require('../lib/db_mongo.js')(env);
var userapi = require('../lib/userapi.js')(env, dbmongo);

var restify = require('restify');
var server = restify.createServer({
  name: 'testUserApi'
});
server.use(restify.queryParser());
server.use(restify.bodyParser());
userapi.attachToServer(server);
server.listen(10000);

var supertest = require('supertest')(server);

describe('userapi', function () {

  describe('basics', function () {
    it('should have user test', function () {
      var isTrue = true;
      expect(isTrue).to.exist;
    });
    it('should have an app', function () {
      expect(userapi).to.exist;
    });
    it('should have server object', function () {
      expect(userapi).to.respondTo('attachToServer');
    });
  });

  describe('GET /status', function () {

    it('should respond with 200', function (done) {
      supertest
        .get('/status')
        .expect(200)
        .end(function (err, obj) {
          if (err) return done(err);
          expect(err).to.not.exist;
          expect(obj.res.body.down).to.eql([]);
          expect(obj.res.body.up).to.eql(['mongo']);
          done();
        });
    });

    it('should respond with 403 if you set status to 403', function (done) {
      supertest
        .get('/status?status=403')
        .expect(403)
        .end(done);
    });

    it('should ignore extra query parameters', function (done) {
      supertest
        .get('/status?bogus=whatever')
        .expect(200)
        .end(done);
    });

  });

  describe('GET /nonexistent', function () {

    it('should respond with 404', function (done) {
      supertest
        .get('/nonexistent')
        .expect(404)
        .end(done);
    });

  });

  describe('POST /status', function () {

    it('should respond with 405', function (done) {
      supertest
        .post('/status')
        .expect(405)
        .end(done);
    });

  });

  describe('POST /user with a garbage payload', function () {

    it('should respond with 400', function (done) {
      supertest
        .post('/user')
        .send('junk')
        .expect(400)
        .end(done);
    });

  });

  describe('POST /login with an invalid userid/pw', function () {

    it('should respond with 401', function (done) {
      supertest
        .post('/login')
        .auth('badid', 'abcdef1234567890')
        .expect(401)
        .end(function (err, res) {
          if (err) return done(err);
          expect(res.body).to.equal('login failed');
          done();
        });
    });

  });

  describe('GET /login with null token', function () {
    var tok = null;
    it('should return 401', function (done) {
      supertest
        .get('/login')
        .set('X-Tidepool-Session-Token', tok)
        .expect(401)
        .end(done);
    });
  });

  describe('Create and manage a user', function () {
    var user = {
      username: 'realname',
      emails: ['foo@bar.com'],
      password: 'R6LvLQ$=aTBgfj&4jqAq'
    };

    var sessionToken = null;
    var oldToken = null;

    describe('POST /user with a complete payload to create a new user and log in', function () {

      it('should respond with 201', function (done) {
        supertest
          .post('/user')
          .send(user)
          .expect(201)
          .end(function (err, obj) {
            if (err) return done(err);
            expect(obj.res.body.username).to.equal(user.username);
            expect(obj.res.body.emails[0]).to.equal(user.emails[0]);
            expect(obj.res.body.userid).to.exist;
            expect(obj.res.body.userid).to.match(/[a-f0-9]{10}/);
            user.userid = obj.res.body.userid;
            expect(obj.res.headers['x-tidepool-session-token']).to.match(/[a-zA-Z0-9.]+/);
            expect(lastlog[1]).to.equal(3600);
            sessionToken = obj.res.headers['x-tidepool-session-token'];
            done();
          });
      });
    });

    describe('POST /logout with valid session token #1', function () {

      it('should respond with 200 and log out', function (done) {
        supertest
          .post('/logout')
          .set('X-Tidepool-Session-Token', sessionToken)
          .expect(200)
          .end(done);
      });

    });


    describe('POST /login for that user with a slightly bad password', function () {
      it('should respond with 401', function (done) {
        supertest
          .post('/login')
          .auth(user.username, user.password + 'x')
          .expect(401)
          .end(done);
      });
    });

    describe('POST /login with good PW to log in to that user', function () {

      it('should respond with 200 and a session token', function (done) {
        supertest
          .post('/login')
          .auth(user.username, user.password)
          .expect(200)
          .end(function (err, obj) {
            if (err) return done(err);
            expect(obj.res.headers['x-tidepool-session-token']).to.match(/[a-zA-Z0-9.]+/);
            expect(lastlog[1]).to.equal(3600);
            sessionToken = obj.res.headers['x-tidepool-session-token'];
            done();
          });
      });
    });

    describe('GET /user while logged in with update', function () {

      it('should respond with 200 and user info', function (done) {
        supertest
          .get('/user')
          .set('X-Tidepool-Session-Token', sessionToken)
          .expect(200)
          .end(function (err, obj) {
            if (err) return done(err);
            expect(obj.res.body.username).to.exist;
            expect(obj.res.body.username).to.equal(user.username);
            expect(obj.res.body.emails).to.exist;
            expect(obj.res.body.emails[0]).to.equal(user.emails[0]);
            expect(obj.res.body.userid).to.exist;
            expect(obj.res.body.userid).to.equal(user.userid);
            done();
          });
      });
    });

    describe('PUT /user while logged in', function () {

      it('should respond with 200 and user info', function (done) {
        var newname = 'myalias';
        supertest
          .put('/user')
          .set('X-Tidepool-Session-Token', sessionToken)
          .send({updates: {username: newname}})
          .expect(200)
          .end(function (err, obj) {
            if (err) return done(err);
            expect(obj.res.body.username).to.exist;
            expect(obj.res.body.username).to.equal(newname);
            expect(obj.res.body.emails).to.exist;
            expect(obj.res.body.emails[0]).to.equal(user.emails[0]);
            expect(obj.res.body.userid).to.exist;
            expect(obj.res.body.userid).to.equal(user.userid);
            user.username = newname;
            done();
          });
      });
    });

    describe('GET /user/:myuserid while logged in', function () {

      it('should respond with 200 and user info', function (done) {
        supertest
          .get('/user/' + user.userid)
          .set('X-Tidepool-Session-Token', sessionToken)
          .expect(200)
          .end(function (err, obj) {
            if (err) return done(err);
            expect(obj.res.body.username).to.exist;
            expect(obj.res.body.username).to.equal(user.username);
            expect(obj.res.body.emails).to.exist;
            expect(obj.res.body.emails[0]).to.equal(user.emails[0]);
            expect(obj.res.body.userid).to.exist;
            expect(obj.res.body.userid).to.equal(user.userid);
            done();
          });
      });
    });

    describe('GET /user/:email while logged in', function () {

      it('should respond with 204', function (done) {
        supertest
          .get('/user/' + user.emails[0])
          .set('X-Tidepool-Session-Token', sessionToken)
          .expect(204)
          .end(function (err, obj) {
            done();
          });
      });
    });


    describe('GET /login for logged in user', function () {

      it('should return 200 with a new token and the user ID', function (done) {
        supertest
          .get('/login')
          .set('X-Tidepool-Session-Token', sessionToken)
          .expect(200)
          .end(function (err, obj) {
            if (err) return done(err);
            expect(obj.res.body.userid).to.equal(user.userid);
            expect(obj.res.headers['x-tidepool-session-token']).to.exist;
            expect(obj.res.headers['x-tidepool-session-token']).to.not.equal(sessionToken);
            expect(lastlog[1]).to.equal(3600);
            oldToken = sessionToken;
            sessionToken = obj.res.headers['x-tidepool-session-token'];
            done();
          });
      });

    });

    describe('GET /login with old token', function () {

      it('should return 401', function (done) {
        supertest
          .get('/login')
          .set('X-Tidepool-Session-Token', oldToken)
          .expect(401)
          .end(done);
      });
    });


    describe('POST /logout without a sessionToken', function () {

      it('should respond with 200', function (done) {
        supertest
          .post('/logout')
          .expect(200)
          .end(done);
      });

    });

    describe('POST /logout with valid session token #2', function () {

      it('should respond with 200', function (done) {
        supertest
          .post('/logout')
          .set('X-Tidepool-Session-Token', sessionToken)
          .expect(200)
          .end(done);
      });

    });

    describe('POST /login with good PW and bad longterm key', function () {

      it('should respond with 200 and a shortterm session token', function (done) {
        supertest
          .post('/login/badkey')
          .auth(user.username, user.password)
          .expect(200)
          .end(function (err, obj) {
            if (err) return done(err);
            expect(obj.res.headers['x-tidepool-session-token']).to.match(/[a-zA-Z0-9.]+/);
            expect(lastlog[1]).to.equal(3600);
            sessionToken = obj.res.headers['x-tidepool-session-token'];
            done();
          });
      });
    });

    describe('POST /login with good PW and good longterm key', function () {

      it('should respond with 200 and a longterm session token', function (done) {
        supertest
          .post('/login/' + env.longtermkey)
          .auth(user.username, user.password)
          .expect(200)
          .end(function (err, obj) {
            if (err) return done(err);
            expect(obj.res.headers['x-tidepool-session-token']).to.match(/[a-zA-Z0-9.]+/);
            expect(lastlog[1]).to.equal(2592000);
            sessionToken = obj.res.headers['x-tidepool-session-token'];
            done();
          });
      });
    });

    describe('Refreshing a longterm token', function () {

      it('should return 200 with the same token and the user ID', function (done) {
        supertest
          .get('/login')
          .set('X-Tidepool-Session-Token', sessionToken)
          .expect(200)
          .end(function (err, obj) {
            if (err) return done(err);
            expect(obj.res.body.userid).to.equal(user.userid);
            expect(obj.res.headers['x-tidepool-session-token']).to.exist;
            expect(obj.res.headers['x-tidepool-session-token']).to.equal(sessionToken);
            done();
          });
      });

    });

    describe('GET /user with a valid id but not logged in', function () {

      it('should respond with 401', function (done) {
        supertest
          .get('/user/' + user.userid)
          .expect(401)
          .end(done);
      });

    });

    describe('GET /user without token', function () {

      it('should respond with 401 and no user info', function (done) {
        supertest
          .get('/user')
          .expect(401)
          .end(function (err, obj) {
            if (err) return done(err);
            expect(obj.res.body).to.equal('Unauthorized');
            done();
          });
      });
    });


  });

  describe('Create and delete a user:', function () {
    var user = {
      username: 'somename',
      emails: ['bar@bar.com'],
      password: 'R6LvqLQ$=aTBgfj&4jqAq'
    };
    var sessionToken = null;

    describe('POST /user to log in', function () {

      it('should respond with 201', function (done) {
        supertest
          .post('/user')
          .send(user)
          .expect(201)
          .end(function (err, obj) {
            if (err) return done(err);
            expect(obj.res.body.username).to.equal(user.username);
            expect(obj.res.body.emails[0]).to.equal(user.emails[0]);
            expect(obj.res.body.userid).to.exist;
            expect(obj.res.body.userid).to.match(/[a-f0-9]{10}/);
            user.userid = obj.res.body.userid;
            expect(obj.res.headers['x-tidepool-session-token']).to.match(/[a-zA-Z0-9.]+/);
            expect(lastlog[1]).to.equal(3600);
            sessionToken = obj.res.headers['x-tidepool-session-token'];
            done();
          });
      });
    });

    describe('DELETE /user without a password', function () {

      it('should respond with 403', function (done) {
        supertest
          .del('/user')
          .set('X-Tidepool-Session-Token', sessionToken)
          .expect(403)
          .end(done);
      });
    });

    describe('DELETE /user with bad password', function () {

      it('should respond with 400', function (done) {
        supertest
          .del('/user')
          .set('X-Tidepool-Session-Token', sessionToken)
          .send({password: 'wrong'})
          .expect(400)
          .end(done);
      });
    });

    describe('DELETE /user to get rid of the current user', function () {

      it('should respond with 200', function (done) {
        supertest
          .del('/user')
          .set('X-Tidepool-Session-Token', sessionToken)
          .send({password: user.password})
          .expect(200)
          .end(done);
      });
    });

    describe('Delete logs users out, so GET /login with that token', function () {

      it('should return 401', function (done) {
        supertest
          .get('/login')
          .set('X-Tidepool-Session-Token', sessionToken)
          .expect(401)
          .end(done);
      });
    });
  });


  describe('Create and manage a user as a machine', function () {
    var user = {
      username: 'anotheruser',
      emails: ['buzz@bazz.com'],
      password: 'R6asd$=aTBgfj&7jqZ7'
    };

    var sessionToken = null;
    var serverToken = null;

    describe('POST /user with a complete payload to create a new user and log in', function () {

      it('should respond with 201', function (done) {
        supertest
          .post('/user')
          .send(user)
          .expect(201)
          .end(function (err, obj) {
            if (err) return done(err);
            expect(obj.res.body.username).to.equal(user.username);
            expect(obj.res.body.emails[0]).to.equal(user.emails[0]);
            expect(obj.res.body.userid).to.exist;
            expect(obj.res.body.userid).to.match(/[a-f0-9]{10}/);
            user.userid = obj.res.body.userid;
            expect(obj.res.headers['x-tidepool-session-token']).to.match(/[a-zA-Z0-9.]+/);
            sessionToken = obj.res.headers['x-tidepool-session-token'];
            done();
          });
      });
    });

    describe('POST /serverlogin with good secret', function () {

      it('should respond with 200 and a session token', function (done) {
        supertest
          .post('/serverlogin')
          .set('X-Tidepool-Server-Name', 'Test Server')
          .set('X-Tidepool-Server-Secret', env.serverSecret)
          .expect(200)
          .end(function (err, obj) {
            if (err) return done(err);
            expect(obj.res.headers['x-tidepool-session-token']).to.match(/[a-zA-Z0-9.]+/);
            serverToken = obj.res.headers['x-tidepool-session-token'];
            expect(lastlog[1]).to.equal(86400);
            expect(serverToken).to.not.equal(sessionToken);
            done();
          });
      });
    });

    describe('GET /user/:id as a server', function () {

      it('should respond with 200 and user info', function (done) {
        supertest
          .get('/user/' + user.userid)
          .set('X-Tidepool-Session-Token', serverToken)
          .expect(200)
          .end(function (err, obj) {
            if (err) return done(err);
            expect(obj.res.body.username).to.exist;
            expect(obj.res.body.username).to.equal(user.username);
            expect(obj.res.body.emails).to.exist;
            expect(obj.res.body.emails[0]).to.equal(user.emails[0]);
            expect(obj.res.body.userid).to.exist;
            expect(obj.res.body.userid).to.equal(user.userid);
            done();
          });
      });
    });

    describe('GET /user/:email as a server', function () {

      it('should respond with 200 and user info', function (done) {
        supertest
          .get('/user/' + user.emails[0])
          .set('X-Tidepool-Session-Token', serverToken)
          .expect(200)
          .end(function (err, obj) {
            if (err) return done(err);
            expect(obj.res.body.username).to.exist;
            expect(obj.res.body.username).to.equal(user.username);
            expect(obj.res.body.emails).to.exist;
            expect(obj.res.body.emails[0]).to.equal(user.emails[0]);
            expect(obj.res.body.userid).to.exist;
            expect(obj.res.body.userid).to.equal(user.userid);
            done();
          });
      });
    });

    describe('PUT /user/:userid to update an account', function () {
      var newpw = 'bluebayou';
      it('should respond with 200 and user info', function (done) {
        supertest
          .put('/user/' + user.userid)
          .set('X-Tidepool-Session-Token', serverToken)
          .send({updates: {password: newpw}})
          .expect(200)
          .end(function (err, obj) {
            if (err) return done(err);
            expect(obj.res.body.username).to.exist;
            expect(obj.res.body.username).to.equal(user.username);
            expect(obj.res.body.emails).to.exist;
            expect(obj.res.body.emails[0]).to.equal(user.emails[0]);
            expect(obj.res.body.userid).to.exist;
            expect(obj.res.body.userid).to.equal(user.userid);
            user.password = newpw;
            done();
          });
      });
    });

    describe('POST /login with good PW to log in to that user', function () {

      it('should respond with 200 and a session token', function (done) {
        supertest
          .post('/login')
          .auth(user.username, user.password)
          .expect(200)
          .end(function (err, obj) {
            if (err) return done(err);
            expect(obj.res.headers['x-tidepool-session-token']).to.match(/[a-zA-Z0-9.]+/);
            expect(lastlog[1]).to.equal(3600);
            done();
          });
      });
    });

    describe('GET /token/:token without a valid serverToken', function () {
      it('should respond with 401', function (done) {
        supertest
          .get('/token/' + sessionToken)
          .set('X-Tidepool-Session-Token', sessionToken)
          .expect(401)
          .end(function (err, obj) {
            if (err) return done(err);
            expect(obj.res.body).to.equal('Unauthorized');
            done();
          });
      });
    });

    describe('GET /token/:token for sessionToken with valid serverToken', function () {
      it('should respond with 200 and user info', function (done) {
        supertest
          .get('/token/' + sessionToken)
          .set('X-Tidepool-Session-Token', serverToken)
          .expect(200)
          .end(function (err, obj) {
            if (err) return done(err);
            expect(obj.res.body.userid).to.exist;
            expect(obj.res.body.userid).to.exist;
            expect(obj.res.body.userid).to.equal(user.userid);
            expect(obj.res.body.isserver).to.equal(false);
            done();
          });
      });
    });

    describe('GET /token/:token for serverToken with a valid serverToken', function () {
      it('should respond with 200 and user info', function (done) {
        supertest
          .get('/token/' + serverToken)
          .set('X-Tidepool-Session-Token', serverToken)
          .expect(200)
          .end(function (err, obj) {
            if (err) return done(err);
            expect(obj.res.body.userid).to.exist;
            expect(obj.res.body.userid).to.exist;
            expect(obj.res.body.userid).to.equal('Test Server');
            expect(obj.res.body.isserver).to.equal(true);
            done();
          });
      });
    });

    describe('GET /login to refresh machine user', function () {

      it('should return 200 with a new token and the user ID', function (done) {
        supertest
          .get('/login')
          .set('X-Tidepool-Session-Token', serverToken)
          .expect(200)
          .end(function (err, obj) {
            if (err) return done(err);
            expect(obj.res.body.userid).to.equal('Test Server');
            expect(obj.res.headers['x-tidepool-session-token']).to.exist;
            expect(obj.res.headers['x-tidepool-session-token']).to.not.equal(serverToken);
            serverToken = obj.res.headers['x-tidepool-session-token'];
            expect(lastlog[1]).to.equal(86400);
            done();
          });
      });

    });

    describe('GET /token/:token for serverToken with regenerated serverToken', function () {
      it('should respond with 200 and user info', function (done) {
        supertest
          .get('/token/' + serverToken)
          .set('X-Tidepool-Session-Token', serverToken)
          .expect(200)
          .end(function (err, obj) {
            if (err) return done(err);
            expect(obj.res.body.userid).to.exist;
            expect(obj.res.body.userid).to.exist;
            expect(obj.res.body.userid).to.equal('Test Server');
            expect(obj.res.body.isserver).to.equal(true);
            done();
          });
      });
    });

    describe('GET /private with no name to retrieve a randomly generated id/hash pair', function() {

      it('should return 200 with an id/hash in the response', function (done) {
        supertest
          .get('/private?some=data&something=else')
          .set('X-Tidepool-Session-Token', serverToken)
          .expect(200)
          .end(
          function (err, obj) {
            if (err) {
              return done(err);
            }
            expect(obj.res.body.name).to.equal('');
            expect(obj.res.body.id).to.match(/[a-zA-Z0-9.]{8,12}/);
            expect(obj.res.body.hash).to.match(/[a-zA-Z0-9.]{20,64}/);
            done();
          });
      });

    });

    describe('Exercise /private/name to retrieve and store id/hash with a name for a user', function () {

      var name1 = {name: 'testname'};
      var name2 = {name: 'differentname'};

      it('GET should return 200 with an id/hash in the response', function (done) {
        supertest
          .get('/private/' + user.userid + '/' + name1.name)
          .set('X-Tidepool-Session-Token', serverToken)
          .expect(200)
          .end(
          function (err, obj) {
            if (err) {
              return done(err);
            }
            expect(obj.res.body.id).to.exist;
            expect(obj.res.body.id).to.match(/[a-zA-Z0-9.]{8,12}/);
            expect(obj.res.body.hash).to.match(/[a-zA-Z0-9.]{20,64}/);
            name1.id = obj.res.body.id;
            name1.hash = obj.res.body.hash;
            done();
          });
      });

      it('GET should return 200 with the same id/hash in the response when given the same name', function (done) {
        supertest
          .get('/private/' + user.userid + '/' + name1.name)
          .set('X-Tidepool-Session-Token', serverToken)
          .expect(200)
          .end(
          function (err, obj) {
            if (err) {
              return done(err);
            }
            expect(obj.res.body).to.have.property('id').that.equals(name1.id);
            expect(obj.res.body).to.have.property('hash').that.equals(name1.hash);
            done();
          });
      });

      it('should return 404 if there is no name field', function (done) {
        supertest
          .post('/private/' + user.userid)
          .set('X-Tidepool-Session-Token', serverToken)
          .expect(404)
          .end(done);
      });

      it('should return 401 if authorization token is not a server token', function (done) {
        supertest
          .post('/private/' + user.userid + '/validname')
          .set('X-Tidepool-Session-Token', sessionToken)
          .expect(401)
          .end(done);
      });

      it('should return 201 and a hash if you post to a name that exists', function (done) {
        supertest
          .post('/private/' + user.userid + '/' + name1.name)
          .set('X-Tidepool-Session-Token', serverToken)
          .expect(201)
          .end(
          function (err, obj) {
            expect(err).to.not.exist;
            expect(obj.res.body).to.have.property('id').that.not.equals(name1.id);
            expect(obj.res.body).to.have.property('hash').that.not.equals(name1.hash);
            name1.id = obj.res.body.id;
            name1.hash = obj.res.body.hash;
            done();
          });
      });

      it('should accept a different name with additional salt', function (done) {
        supertest
          .get('/private/' + user.userid + '/' + name2.name + '?extra=salt')
          .set('X-Tidepool-Session-Token', serverToken)
          .expect(200)
          .end(
          function (err, obj) {
            if (err) {
              return done(err);
            }
            expect(obj.res.body.id).to.exist;
            expect(obj.res.body.id).to.match(/[a-zA-Z0-9.]{8,12}/);
            expect(obj.res.body.hash).to.match(/[a-zA-Z0-9.]{20,64}/);
            done();
          });
      });

      it('should fetch a name, return 200 with an id/hash', function (done) {
        supertest
          .get('/private/' + user.userid + '/' + name1.name)
          .set('X-Tidepool-Session-Token', serverToken)
          .expect(200)
          .end(
          function (err, obj) {
            if (err) {
              return done(err);
            }
            expect(obj.res.body.id).to.exist;
            expect(obj.res.body.id).to.equal(name1.id);
            expect(obj.res.body.hash).to.equal(name1.hash);
            done();
          });
      });

      it('should return 200 and new values for a PUT', function (done) {
        supertest
          .put('/private/' + user.userid + '/' + name1.name)
          .set('X-Tidepool-Session-Token', serverToken)
          .expect(201)
          .end(
          function (err, obj) {
            if (err) {
              return done(err);
            }
            expect(obj.res.body.id).to.exist;
            expect(obj.res.body.id).to.not.equal(name1.id);
            expect(obj.res.body.hash).to.not.equal(name1.hash);
            name1.id = obj.res.body.id;
            name1.hash = obj.res.body.hash;
            done();
          });
      });


      // skipping private delete tests for now since I haven't implemented delete
      it.skip('should delete a name, return 204', function (done) {
        supertest
          .del('/private/' + user.userid + '/' + name1.name)
          .set('X-Tidepool-Session-Token', serverToken)
          .expect(200)
          .end(done);
      });

      it.skip('should return a new key/pair because the name no longer exists', function (done) {
        supertest
          .get('/private/' + user.userid + '/' + name1.name)
          .set('X-Tidepool-Session-Token', serverToken)
          .expect(200)
          .end(
          function (err, obj) {
            if (err) {
              return done(err);
            }
            expect(obj.res.body).to.have.property('id').that.not.equals(name1.id);
            expect(obj.res.body).to.have.property('hash').that.not.equals(name1.hash);
            name1.id = obj.res.body.id;
            name1.hash = obj.res.body.hash;
            done();
          });
      });

      it.skip('should delete the other name, return 204', function (done) {
        supertest
          .delete('/private/' + name2.name)
          .set('X-Tidepool-Session-Token', serverToken)
          .expect(204)
          .end(done);
      });


    });

    describe('Test user delete flag set/unset functionality', function() {
      it('should respond with a 401 if no session token is present', function(done) {
        supertest
          .del('/user/'+ user.userid + '/deleteflag')
          .expect(401)
          .end(done);
      });

      it('should respond with a 403 if the users password is null', function(done) {
        supertest
          .del('/user/' + user.userid + '/deleteflag')
          .set('X-Tidepool-Session-Token', serverToken)
          .expect(403, done);
      });

      it('should respond with a 403 if the users password is wrong', function(done) {
        supertest
          .del('/user/' + user.userid + '/deleteflag')
          .send({password: 'badpass'})
          .set('X-Tidepool-Session-Token', serverToken)
          .expect(403)
          .end(done);
      });

      it('should respond with a 202 when the flag is set', function(done) {
        supertest
          .del('/user/' + user.userid + '/deleteflag')
          .send({password: user.password})
          .set('X-Tidepool-Session-Token', serverToken)
          .expect(202)
          .end(done);
      });

      it('should respond with a 204 when the flag is unset', function(done) {
        supertest
          .post('/user/' + user.userid + '/deleteflag')
          .send({password: user.password})
          .set('X-Tidepool-Session-Token', serverToken)
          .expect(204)
          .end(done);
      });

      it('should respond with a 405 when the http method is GET', function(done) {
        supertest
          .get('/user/' + user.userid + '/deleteflag')
          .send({password: user.password})
          .set('X-Tidepool-Session-Token', serverToken)
          .expect(405)
          .end(done);
      });

      it('should respond with a 405 when the http method is PUT', function(done) {
        supertest
          .put('/user/' + user.userid + '/deleteflag')
          .send({password: user.password})
          .set('X-Tidepool-Session-Token', serverToken)
          .expect(405)
          .end(done);
      });
    });

    describe('POST /logout with valid session token', function () {

      it('should respond with 200 and log out', function (done) {
        supertest
          .post('/logout')
          .set('X-Tidepool-Session-Token', sessionToken)
          .expect(200)
          .end(done);
      });

    });

    describe('DELETE /user/:id for server without password', function () {
      it('should respond with 403', function (done) {
        supertest
          .del('/user/' + user.userid)
          .set('X-Tidepool-Session-Token', serverToken)
          .expect(403)
          .end(done);
      });
    });

    describe('DELETE /user/:id for server with bad userid', function () {
      it('should respond with 403', function (done) {
        supertest
          .del('/user/' + 'a123af')
          .set('X-Tidepool-Session-Token', serverToken)
          .expect(403)
          .end(done);
      });
    });

    describe('DELETE /user/:id for server with password', function () {
      it('should respond with 200', function (done) {
        supertest
          .del('/user/' + user.userid)
          .send({password: user.password})
          .set('X-Tidepool-Session-Token', serverToken)
          .expect(200)
          .end(done);
      });
    });

<<<<<<< HEAD
=======
    describe('GET /token with badly-formatted token', function () {
      it('should respond with 404', function (done) {
        supertest
          .get('/token/123')
          .set('X-Tidepool-Session-Token', serverToken)
          .expect(404)
          .end(done);
      });
    });

>>>>>>> 7b5c0b87
    describe('POST /logout with valid server token', function () {

      it('should respond with 200', function (done) {
        supertest
          .post('/logout')
          .set('X-Tidepool-Session-Token', serverToken)
          .expect(200)
          .end(done);
      });

    });

  });


  describe('GET /login', function () {

    it('should respond with 404', function () {
      supertest
        .get('/login')
        .expect(404);
    });

  });

  describe('POST /user without any data', function () {

    it('should respond with 400', function () {
      supertest
        .post('/status')
        .expect(400);
    });

  });

  describe('GET /login', function () {

    it('should respond with 404', function () {
      supertest
        .get('/login')
        .expect(404);
    });

  });
});<|MERGE_RESOLUTION|>--- conflicted
+++ resolved
@@ -39,8 +39,7 @@
     error: savelog,
     warn: savelog,
     info: savelog
-  },
-  deleteWindow: 14
+  }
 };
 
 var dbmongo = require('../lib/db_mongo.js')(env);
@@ -1029,8 +1028,6 @@
       });
     });
 
-<<<<<<< HEAD
-=======
     describe('GET /token with badly-formatted token', function () {
       it('should respond with 404', function (done) {
         supertest
@@ -1041,7 +1038,6 @@
       });
     });
 
->>>>>>> 7b5c0b87
     describe('POST /logout with valid server token', function () {
 
       it('should respond with 200', function (done) {
